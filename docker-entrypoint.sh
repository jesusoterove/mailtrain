--- conflicted
+++ resolved
@@ -77,32 +77,19 @@
     if [ "$WITH_LDAP" = "true" ]; then
         echo 'Info: LDAP enabled'
     cat >> server/config/production.yaml <<EOT
-<<<<<<< HEAD
-    ldap:
-      enabled: true
-      host: $LDAP_HOST
-      port: $LDAP_PORT
-      secure: $LDAP_SECURE
-      bindUser: $LDAP_BIND_USER
-      bindPassword: $LDAP_BIND_PASS
-      filter: $LDAP_FILTER
-      baseDN: $LDAP_BASEDN
-      uidTag: $LDAP_UIDTAG
-      mailTag: $LDAP_MAILTAG
-      nameTag: $LDAP_NAMETAG
-      method: $LDAP_METHOD
-=======
 ldap:
   enabled: true
   host: $LDAP_HOST
   port: $LDAP_PORT
   secure: $LDAP_SECURE
   bindUser: $LDAP_BIND_USER
-  bindPasswort: $LDAP_BIND_PASS
+  bindPassword: $LDAP_BIND_PASS
   filter: $LDAP_FILTER
   baseDN: $LDAP_BASEDN
   uidTag: $LDAP_UIDTAG
->>>>>>> 94d3f4d7
+  mailTag: $LDAP_MAILTAG
+  nameTag: $LDAP_NAMETAG
+  method: $LDAP_METHOD
 EOT
     else
         echo 'Info: LDAP not enabled'
