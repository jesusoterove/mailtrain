--- conflicted
+++ resolved
@@ -284,13 +284,10 @@
 | CAS_NEWUSERROLE  | The role of new users (default: nobody)                               |
 | CAS_NEWUSERNAMESPACEID | The namespace id of new users (default: 1)                      |
 | LOG_LEVEL        | sets log level among `silly|verbose|info|http|warn|error|silent` (default: `info`) |
-<<<<<<< HEAD
 | DEFAULT_LANGUAGE | sets default language (default: en-US) |
-=======
 | WITH_POSTFIXBOUNCE | enables PostfixBounce TCP listener (default: false) |
 | POSTFIXBOUNCE_PORT | sets PostfixBounce Listening TCP-Port (default: 5699) |
 | POSTFIXBOUNCE_HOST | sets PostfixBounce Listening Host (default: 127.0.0.1) |
->>>>>>> e9a7f072
 
 If you don't want to modify the original `docker-compose.yml`, you can put your overrides to another file (e.g. `docker-compose.override.yml`) -- like the one below.
 
