# Mailtrain v2 (beta)

Mailtrain is a self hosted newsletter application built on Node.js (v10+) and MySQL (v8+) or MariaDB (v10+).

![](https://mailtrain.org/mailtrain.png)

## Features

* Subscriber lists management
* List segmentation
* Custom fields
* Email templates (including MJML-based templates)
* Custom reports
* Automation (triggered and RSS campaigns)
* Multiple users with granular user permissions and flexible sharing
* Hierarchical namespaces for enterprise-level situations
* Builtin Zone-MTA (https://github.com/zone-eu/zone-mta) for close-to-zero setup of mail delivery

## Recommended minimal hardware Requirements
* 2 vCPU
* 4096 MB RAM


## Quick Start

### Preparation
Mailtrain creates three URL endpoints, which are referred to as "trusted", "sandbox" and "public". This allows Mailtrain
to guarantee security and avoid XSS attacks in the multi-user settings. The function of these three endpoints is as follows:
- *trusted* - This is the main endpoint for the UI that a logged-in user uses to manage lists, send campaigns, etc.
- *sandbox* - This is an endpoint not directly visible to a user. It is used to host WYSIWYG template editors.
- *public* - This is an endpoint for subscribers. It is used to host subscription management forms, files and archive.

The recommended deployment of Mailtrain would use 3 DNS entries that all points to the **same** IP address. For example as follows:
- *lists.example.com* - public endpoint (A record `lists` under `example.com` domain)
- *mailtrain.example.com* - trusted endpoint (CNAME record `mailtrain` under `example.com` domain that points to `lists`)
- *sbox.mailtrain.example.com* - sandbox endpoint (CNAME record `sbox.mailtrain` under `example.com` domain that points to `lists`)


### Installation on fresh CentOS 7 or Ubuntu 18.04 LTS (public website secured by SSL)

This will setup a publicly accessible Mailtrain instance. All endpoints (trusted, sandbox, public) will provide both HTTP (on port 80)
and HTTPS (on port 443). The HTTP ports just issue HTTP redirect to their HTTPS counterparts.

The script below will also acquire a valid certificate from [Let's Encrypt](https://letsencrypt.org/).
If you are hosting Mailtrain on AWS or some other cloud provider, make sure that **before** running the installation
script you allow inbound connection to ports 80 (HTTP) and 443 (HTTPS).

**Note,** that this will automatically accept the Let's Encrypt's Terms of Service.
Thus, by running this script below, you agree with the Let's Encrypt's Terms of Service (https://letsencrypt.org/documents/LE-SA-v1.2-November-15-2017.pdf).



1. Login as root. (I had some problems running npm as root on CentOS 7 on AWS. This seems to be fixed by the seemingly extraneous `su` within `sudo`.)
    ```
    sudo su -
    ```

2. Install GIT

   For Centos 7 type:
    ```
    yum install -y git
    ```

   For Ubuntu 18.04 LTS type
    ```
    apt-get install -y git
    ```

3. Download Mailtrain using git to the `/opt/mailtrain` directory
    ```
    cd /opt
    git clone https://github.com/Mailtrain-org/mailtrain.git
    cd mailtrain
    git checkout development
    ```

4. Run the installation script. Replace the urls and your email address with the correct values. **NOTE** that running this script you agree
   Let's Encrypt's conditions.

   For Centos 7 type:
    ```
    bash setup/install-centos7-https.sh mailtrain.example.com sbox.mailtrain.example.com lists.example.com admin@example.com
    ```

   For Ubuntu 18.04 LTS type:
    ```
    bash setup/install-ubuntu1804-https.sh mailtrain.example.com sbox.mailtrain.example.com lists.example.com admin@example.com
    ```

5. Start Mailtrain and enable to be started by default when your server starts.
    ```
    systemctl start mailtrain
    systemctl enable mailtrain
    ```

6. Open the trusted endpoint (like `https://mailtrain.example.com`)

7. Authenticate as `admin`:`test`

8. Update your password under admin/Account

9. Update your settings under Administration/Global Settings.

10. If you intend to sign your email by DKIM, set the DKIM key and DKIM selector under Administration/Send Configurations.


### Installation on fresh CentOS 7 or Ubuntu 18.04 LTS (local installation)

This will setup a locally accessible Mailtrain instance (primarily for development and testing).
All endpoints (trusted, sandbox, public) will provide only HTTP as follows:
- http://localhost:3000 - trusted endpoint
- http://localhost:3003 - sandbox endpoint
- http://localhost:3004 - public endpoint

1. Login as root. (I had some problems running npm as root on CentOS 7 on AWS. This seems to be fixed by the seemingly extraneous `su` within `sudo`.)
    ```
    sudo su -
    ```

2. Install git

   For Centos 7 type:
    ```
    yum install -y git
    ```

   For Ubuntu 18.04 LTS type:
    ```
    apt-get install -y git
    ```

3. Download Mailtrain using git to the `/opt/mailtrain` directory
    ```
    cd /opt
    git clone https://github.com/Mailtrain-org/mailtrain.git
    cd mailtrain
    git checkout development
    ```

4. Run the installation script. Replace the urls and your email address with the correct values. **NOTE** that running this script you agree
   Let's Encrypt's conditions.

   For Centos 7 type:
    ```
    bash setup/install-centos7-local.sh
    ```

   For Ubuntu 18.04 LTS type:
    ```
    bash setup/install-ubuntu1804-local.sh
    ```

5. Start Mailtrain and enable to be started by default when your server starts.
    ```
    systemctl start mailtrain
    systemctl enable mailtrain
    ```

6. Open the trusted endpoint http://localhost:3000

7. Authenticate as `admin`:`test`



### Deployment with Docker and Docker compose

This setup starts a stack composed of Mailtrain, MongoDB, Redis, and MariaDB. It will setup a locally accessible Mailtrain instance with HTTP endpoints as follows.
- http://localhost:3000 - trusted endpoint
- http://localhost:3003 - sandbox endpoint
- http://localhost:3004 - public endpoint

To make this publicly accessible, you should add reverse proxy that makes these endpoints publicly available over HTTPS. If using the proxy, you also need to set the URL bases and `--withProxy` parameter via `MAILTRAIN_SETTING` as shown below.
An example of such proxy would be:
- http://localhost:3000 -> https://mailtrain.example.com
- http://localhost:3003 -> https://sbox.mailtrain.example.com
- http://localhost:3004 -> https://lists.example.com

To deploy Mailtrain with Docker, you need the following two dependencies installed:

- [Docker](https://www.docker.com/)
- [Docker Compose](https://docs.docker.com/compose/)

These are the steps to start Mailtrain via docker-compose:

1. Download Mailtrain's docker-compose build file
    ```
    curl -O https://raw.githubusercontent.com/Mailtrain-org/mailtrain/development/docker-compose.yml
    ```

2. Deploy Mailtrain via docker-compose (in the directory to which you downloaded the `docker-compose.yml` file). This will take quite some time when run for the first time. Subsequent executions will be fast.
    ```
    docker-compose up
    ```

3. Open the trusted endpoint http://localhost:3000

4. Authenticate as `admin`:`test`

The instructions above use an automatically built Docker image on DockerHub (https://hub.docker.com/r/mailtrain/mailtrain). If you want to build the Docker image yourself (e.g. when doing development), use the `docker-compose-local.yml` located in the project's root directory.


### Deployment with Docker and Docker compose (for development)
This setup starts a stack like above, but is tweaked to be used for local development using docker containers.

1. Clone this repository

2. Bring up the development stack
    ```
    docker-compose -f docker-compose-develop.yml up -d
    ```
3. Connect to a shell inside the container
    ```
    docker-compose exec mailtrain bash
    ```
4. Run these commands once to install all the node modules and build the client webapp
    ```
    cd /app
    bash setup/reinstall-modules.sh
    cd /app/client && npm run build && cd /app

5. Start the server for the first time with this command, to generate the `server/config/production.yaml`
    ```
    bash docker-entrypoint.sh
    ```


### Docker Environment Variables
When using Docker, you can override the default Mailtrain settings via the following environment variables. These variables have to be defined in the docker-compose config
file. You can give them a value directly in the `docker-compose.yml` config file. 

Alternatively, you can just declare them there leaving their value empty 
(see https://docs.docker.com/compose/environment-variables/#pass-environment-variables-to-containers). In that case, the 
value can be provided via a file called `.env` or via environment 
variables (e.g. `URL_BASE_TRUSTED=https://mailtrain.domain.com (and more env-vars..) docker-compose -f docker-compose.yml build (or up)`)  

| Parameter        | Description |
| ---------        | ----------- |
| PORT_TRUSTED     | sets the trusted port of the instance (default: 3000)                 |
| PORT_SANDBOX     | sets the sandbox port of the instance (default: 3003)                 |
| PORT_PUBLIC      | sets the public port of the instance (default: 3004)                  |
| URL_BASE_TRUSTED | sets the trusted url of the instance (default: http://localhost:3000) |
| URL_BASE_SANDBOX | sets the sandbox url of the instance (default: http://localhost:3003) |
| URL_BASE_PUBLIC  | sets the public url of the instance (default: http://localhost:3004)  |
| WWW_HOST         | sets the address that the server binds to (default: 0.0.0.0)          |
| WWW_PROXY        | use if Mailtrain is behind an http reverse proxy (default: false)     |
| WWW_SECRET       | sets the secret for the express session (default: `$(pwgen -1)`)      |
| MONGO_HOST       | sets mongo host (default: mongo)                                      |
| WITH_REDIS       | enables or disables redis (default: true)                             |
| REDIS_HOST       | sets redis host (default: redis)                                      |
| MYSQL_HOST       | sets mysql host (default: mysql)                                      |
| MYSQL_DATABASE   | sets mysql database (default: mailtrain)                              |
| MYSQL_USER       | sets mysql user (default: mailtrain)                                  |
| MYSQL_PASSWORD   | sets mysql password (default: mailtrain)                              |
| WITH_LDAP        | use if you want to enable LDAP authentication                         |
| LDAP_HOST        | LDAP Host for authentication (default: ldap)                          |
| LDAP_PORT        | LDAP port (default: 389)                                              |
| LDAP_SECURE      | use if you want to use LDAP with ldaps protocol                       |
| LDAP_BIND_USER   | User for LDAP connexion                                               |
| LDAP_BIND_PASS   | Password for LDAP connexion                                           |
| LDAP_FILTER      | LDAP filter                                                           |
| LDAP_BASEDN      | LDAP base DN                                                          |
| LDAP_UIDTAG      | LDAP UID tag (e.g. uid/cn/username)                                   |
| WITH_ZONE_MTA    | enables or disables builtin Zone-MTA (default: true)                  |
| POOL_NAME        | sets builtin Zone-MTA pool name (default: os.hostname())              |
<<<<<<< HEAD
| WITH_CAS         | use if you want to use CAS                                            |
| CAS_URL          | CAS base URL                                                          |
| CAS_NAMETAG      | The field used to save the name (default: username)                   |
| CAS_MAILTAG      | The field used to save the email (default: mail)                      |
| CAS_NEWUSERROLE  | The role of new users (default: nobody)                               |
| CAS_NEWUSERNAMESPACEID | The namespace id of new users (default: 1)                      |
=======
| LOG_LEVEL        | sets log level among `silly|verbose|info|http|warn|error|silent` (default: `info`) |
>>>>>>> 4bfe7b43

If you don't want to modify the original `docker-compose.yml`, you can put your overrides to another file (e.g. `docker-compose.override.yml`) -- like the one below.

```
version: '3'
services:
  mailtrain:
    environment:
    - URL_BASE_TRUSTED
    - URL_BASE_SANDBOX
    - URL_BASE_PUBLIC
```


## License

  **GPL-V3.0**<|MERGE_RESOLUTION|>--- conflicted
+++ resolved
@@ -263,16 +263,13 @@
 | LDAP_UIDTAG      | LDAP UID tag (e.g. uid/cn/username)                                   |
 | WITH_ZONE_MTA    | enables or disables builtin Zone-MTA (default: true)                  |
 | POOL_NAME        | sets builtin Zone-MTA pool name (default: os.hostname())              |
-<<<<<<< HEAD
 | WITH_CAS         | use if you want to use CAS                                            |
 | CAS_URL          | CAS base URL                                                          |
 | CAS_NAMETAG      | The field used to save the name (default: username)                   |
 | CAS_MAILTAG      | The field used to save the email (default: mail)                      |
 | CAS_NEWUSERROLE  | The role of new users (default: nobody)                               |
 | CAS_NEWUSERNAMESPACEID | The namespace id of new users (default: 1)                      |
-=======
 | LOG_LEVEL        | sets log level among `silly|verbose|info|http|warn|error|silent` (default: `info`) |
->>>>>>> 4bfe7b43
 
 If you don't want to modify the original `docker-compose.yml`, you can put your overrides to another file (e.g. `docker-compose.override.yml`) -- like the one below.
 
