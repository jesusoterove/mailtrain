# Mailtrain v2

Mailtrain is a self hosted newsletter application built on Node.js (v14+) and MySQL (v8+) or MariaDB (v10+).

This is version 2 of Mailtrain. It mostly implements all features of v1 and add some more. It is a complete rewrite, so you will have to install it from scratch.

If you are upgrading from Mailtrain v1, backup the DB and use it for Mailtrain v2. Mailtrain v2 should be able to upgrade the DB to the new schema.

![](https://mailtrain.org/mailtrain.png)

## Features

* Subscriber lists management
* List segmentation
* Custom fields
* Email templates (including MJML-based templates)
* Custom reports
* Automation (triggered and RSS campaigns)
* Multiple users with granular user permissions and flexible sharing
* Hierarchical namespaces for enterprise-level situations
* Builtin Zone-MTA (https://github.com/zone-eu/zone-mta) for close-to-zero setup of mail delivery

## Recommended minimal hardware Requirements
* 2 vCPU
* 4096 MB RAM


## Quick Start

### Preparation
Mailtrain creates three URL endpoints, which are referred to as "trusted", "sandbox" and "public". This allows Mailtrain
to guarantee security and avoid XSS attacks in the multi-user settings. The function of these three endpoints is as follows:
- *trusted* - This is the main endpoint for the UI that a logged-in user uses to manage lists, send campaigns, etc.
- *sandbox* - This is an endpoint not directly visible to a user. It is used to host WYSIWYG template editors.
- *public* - This is an endpoint for subscribers. It is used to host subscription management forms, files and archive.

The recommended deployment of Mailtrain would use 3 DNS entries that all points to the **same** IP address. For example as follows:
- *lists.example.com* - public endpoint (A record `lists` under `example.com` domain)
- *mailtrain.example.com* - trusted endpoint (CNAME record `mailtrain` under `example.com` domain that points to `lists`)
- *sbox-mailtrain.example.com* - sandbox endpoint (CNAME record `sbox-mailtrain` under `example.com` domain that points to `lists`)


### Installation on fresh CentOS 7 or Ubuntu 18.04 LTS (public website secured by SSL)

This will setup a publicly accessible Mailtrain instance. All endpoints (trusted, sandbox, public) will provide both HTTP (on port 80)
and HTTPS (on port 443). The HTTP ports just issue HTTP redirect to their HTTPS counterparts.

The script below will also acquire a valid certificate from [Let's Encrypt](https://letsencrypt.org/).
If you are hosting Mailtrain on AWS or some other cloud provider, make sure that **before** running the installation
script you allow inbound connection to ports 80 (HTTP) and 443 (HTTPS).

**Note,** that this will automatically accept the Let's Encrypt's Terms of Service.
Thus, by running this script below, you agree with the Let's Encrypt's Terms of Service (https://letsencrypt.org/documents/LE-SA-v1.2-November-15-2017.pdf).



1. Login as root. (I had some problems running npm as root on CentOS 7 on AWS. This seems to be fixed by the seemingly extraneous `su` within `sudo`.)
    ```
    sudo su -
    ```

2. Install GIT

   For Centos 7 type:
    ```
    yum install -y git
    ```

   For Ubuntu 18.04 LTS type
    ```
    apt-get install -y git
    ```

3. Download Mailtrain using git to the `/opt/mailtrain` directory
    ```
    cd /opt
    git clone https://github.com/Mailtrain-org/mailtrain.git
    cd mailtrain
    git checkout v2
    ```

4. Run the installation script. Replace the urls and your email address with the correct values. **NOTE** that running this script you agree
   Let's Encrypt's conditions.

   For Centos 7 type:
    ```
    bash setup/install-centos7-https.sh mailtrain.example.com sbox-mailtrain.example.com lists.example.com admin@example.com
    ```

   For Ubuntu 18.04 LTS type:
    ```
    bash setup/install-ubuntu1804-https.sh mailtrain.example.com sbox-mailtrain.example.com lists.example.com admin@example.com
    ```

5. Start Mailtrain and enable to be started by default when your server starts.
    ```
    systemctl start mailtrain
    systemctl enable mailtrain
    ```

6. Open the trusted endpoint (like `https://mailtrain.example.com`)

7. Authenticate as `admin`:`test`

8. Update your password under admin/Account

9. Update your settings under Administration/Global Settings.

10. If you intend to sign your email by DKIM, set the DKIM key and DKIM selector under Administration/Send Configurations.


### Installation on fresh CentOS 7 or Ubuntu 18.04 LTS (local installation)

This will setup a locally accessible Mailtrain instance (primarily for development and testing).
All endpoints (trusted, sandbox, public) will provide only HTTP as follows:
- http://localhost:3000 - trusted endpoint
- http://localhost:3003 - sandbox endpoint
- http://localhost:3004 - public endpoint

1. Login as root. (I had some problems running npm as root on CentOS 7 on AWS. This seems to be fixed by the seemingly extraneous `su` within `sudo`.)
    ```
    sudo su -
    ```

2. Install git

   For Centos 7 type:
    ```
    yum install -y git
    ```

   For Ubuntu 18.04 LTS type:
    ```
    apt-get install -y git
    ```

3. Download Mailtrain using git to the `/opt/mailtrain` directory
    ```
    cd /opt
    git clone https://github.com/Mailtrain-org/mailtrain.git
    cd mailtrain
    git checkout v2
    ```

4. Run the installation script. Replace the urls and your email address with the correct values. **NOTE** that running this script you agree
   Let's Encrypt's conditions.

   For Centos 7 type:
    ```
    bash setup/install-centos7-local.sh
    ```

   For Ubuntu 18.04 LTS type:
    ```
    bash setup/install-ubuntu1804-local.sh
    ```

5. Start Mailtrain and enable to be started by default when your server starts.
    ```
    systemctl start mailtrain
    systemctl enable mailtrain
    ```

6. Open the trusted endpoint http://localhost:3000

7. Authenticate as `admin`:`test`



### Deployment with Docker and Docker compose

This setup starts a stack composed of Mailtrain, MongoDB, Redis, and MariaDB. It will setup a locally accessible Mailtrain instance with HTTP endpoints as follows.
- http://localhost:3000 - trusted endpoint
- http://localhost:3003 - sandbox endpoint
- http://localhost:3004 - public endpoint

To make this publicly accessible, you should add reverse proxy that makes these endpoints publicly available over HTTPS. If using the proxy, you also need to set the URL bases and `--withProxy` parameter via `MAILTRAIN_SETTING` as shown below.
An example of such proxy would be:
- http://localhost:3000 -> https://mailtrain.example.com
- http://localhost:3003 -> https://sbox-mailtrain.example.com
- http://localhost:3004 -> https://lists.example.com

To deploy Mailtrain with Docker, you need the following two dependencies installed:

- [Docker](https://www.docker.com/)
- [Docker Compose](https://docs.docker.com/compose/)

These are the steps to start Mailtrain via docker-compose:

1. Download Mailtrain's docker-compose build file
    ```
    curl -O https://raw.githubusercontent.com/Mailtrain-org/mailtrain/v2/docker-compose.yml
    ```

2. Deploy Mailtrain via docker-compose (in the directory to which you downloaded the `docker-compose.yml` file). This will take quite some time when run for the first time. Subsequent executions will be fast.
    ```
    docker-compose up
    ```

3. Open the trusted endpoint http://localhost:3000

4. Authenticate as `admin`:`test`

The instructions above use an automatically built Docker image on DockerHub (https://hub.docker.com/r/mailtrain/mailtrain). If you want to build the Docker image yourself (e.g. when doing development), use the `docker-compose-local.yml` located in the project's root directory.


### Deployment with Docker and Docker compose (for development)
This setup starts a stack like above, but is tweaked to be used for local development using docker containers.

1. Clone this repository

2. Bring up the development stack
    ```
    docker-compose -f docker-compose-develop.yml up -d
    ```
3. Connect to a shell inside the container
    ```
    docker-compose exec mailtrain bash
    ```
4. Run these commands once to install all the node modules and build the client webapp
    ```
    cd /app
    bash setup/reinstall-modules.sh
    cd /app/client && npm run build && cd /app

5. Start the server for the first time with this command, to generate the `server/config/production.yaml`
    ```
    bash docker-entrypoint.sh
    ```


### Docker Environment Variables
When using Docker, you can override the default Mailtrain settings via the following environment variables. These variables have to be defined in the docker-compose config
file. You can give them a value directly in the `docker-compose.yml` config file. 

Alternatively, you can just declare them there leaving their value empty 
(see https://docs.docker.com/compose/environment-variables/#pass-environment-variables-to-containers). In that case, the 
value can be provided via a file called `.env` or via environment 
variables (e.g. `URL_BASE_TRUSTED=https://mailtrain.domain.com (and more env-vars..) docker-compose -f docker-compose.yml build (or up)`)  

<<<<<<< HEAD
https://mailtrain.example.com
https://sbox-mailtrain.example.com
https://lists.example.com
=======
#### !!!WARNING!!! Always set ADMIN_PASSWORD, as it will leave your instance otherwise vurnerable with the default password being `test`!
>>>>>>> af90a107

| Parameter        | Description |
| ---------        | ----------- |
| ADMIN_PASSWORD | sets Admin Password, Admin users name can be changed, but password will always be overwritten by this, please set it always, as it otherwise defaults to `test` |
| ADMIN_ACCESS_TOKEN | sets Access Token for API, this is optional |
| PORT_TRUSTED     | sets the trusted port of the instance (default: 3000)                 |
| PORT_SANDBOX     | sets the sandbox port of the instance (default: 3003)                 |
| PORT_PUBLIC      | sets the public port of the instance (default: 3004)                  |
| URL_BASE_TRUSTED | sets the external trusted url of the instance (default: http://localhost:3000) eg https://mailtrain.example.com |
| URL_BASE_SANDBOX | sets the external sandbox url of the instance (default: http://localhost:3003) eg https://sbox-mailtrain.example.com |
| URL_BASE_PUBLIC  | sets the external public url of the instance (default: http://localhost:3004) eg https://lists.example.com |
| WWW_HOST         | sets the address that the server binds to (default: 0.0.0.0)          |
| WWW_PROXY        | use if Mailtrain is behind an http reverse proxy (default: false)     |
| WWW_SECRET       | sets the secret for the express session (default: `$(pwgen -1)`)      |
| MONGO_HOST       | sets mongo host (default: mongo)                                      |
| WITH_REDIS       | enables or disables redis (default: true)                             |
| REDIS_HOST       | sets redis host (default: redis)                                      |
| REDIS_PORT       | sets redis host (default: 6379)                                       |
| MYSQL_HOST       | sets mysql host (default: mysql)                                      |
| MYSQL_PORT       | sets mysql port (default: 3306)                                       |
| MYSQL_DATABASE   | sets mysql database (default: mailtrain)                              |
| MYSQL_USER       | sets mysql user (default: mailtrain)                                  |
| MYSQL_PASSWORD   | sets mysql password (default: mailtrain)                              |
| WITH_LDAP        | use if you want to enable LDAP authentication                         |
| LDAP_HOST        | LDAP Host for authentication (default: ldap)                          |
| LDAP_PORT        | LDAP port (default: 389)                                              |
| LDAP_SECURE      | use if you want to use LDAP with ldaps protocol                       |
| LDAP_BIND_USER   | User for LDAP connexion                                               |
| LDAP_BIND_PASS   | Password for LDAP connexion                                           |
| LDAP_FILTER      | LDAP filter                                                           |
| LDAP_BASEDN      | LDAP base DN                                                          |
| LDAP_UIDTAG      | LDAP UID tag (e.g. uid/cn/username)                                   |
| WITH_ZONE_MTA    | enables or disables builtin Zone-MTA (default: true)                  |
| POOL_NAME        | sets builtin Zone-MTA pool name (default: os.hostname())              |
| WITH_CAS         | use if you want to use CAS                                            |
| CAS_URL          | CAS base URL                                                          |
| CAS_NAMETAG      | The field used to save the name (default: username)                   |
| CAS_MAILTAG      | The field used to save the email (default: mail)                      |
| CAS_NEWUSERROLE  | The role of new users (default: nobody)                               |
| CAS_NEWUSERNAMESPACEID | The namespace id of new users (default: 1)                      |
| LOG_LEVEL        | sets log level among `silly|verbose|info|http|warn|error|silent` (default: `info`) |

If you don't want to modify the original `docker-compose.yml`, you can put your overrides to another file (e.g. `docker-compose.override.yml`) -- like the one below.

```
version: '3'
services:
  mailtrain:
    environment:
    - URL_BASE_TRUSTED
    - URL_BASE_SANDBOX
    - URL_BASE_PUBLIC
```


## License

  **GPL-V3.0**<|MERGE_RESOLUTION|>--- conflicted
+++ resolved
@@ -238,13 +238,11 @@
 value can be provided via a file called `.env` or via environment 
 variables (e.g. `URL_BASE_TRUSTED=https://mailtrain.domain.com (and more env-vars..) docker-compose -f docker-compose.yml build (or up)`)  
 
-<<<<<<< HEAD
 https://mailtrain.example.com
 https://sbox-mailtrain.example.com
 https://lists.example.com
-=======
+
 #### !!!WARNING!!! Always set ADMIN_PASSWORD, as it will leave your instance otherwise vurnerable with the default password being `test`!
->>>>>>> af90a107
 
 | Parameter        | Description |
 | ---------        | ----------- |
