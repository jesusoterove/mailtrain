# Mailtrain

[Mailtrain](http://mailtrain.org) is a self hosted newsletter application built on Node.js (v5+) and MySQL (v5.5+ or MariaDB).

![](http://mailtrain.org/mailtrain.png)

## Features

Mailtrain supports subscriber list management, list segmentation, custom fields, email templates, large CSV list import files, etc.

Subscribe to Mailtrain Newsletter [here](http://mailtrain.org/subscription/EysIv8sAx) (uses Mailtrain obviously)

## Cons

  * Alpha-grade software. Might or might not work as expected
  * Awful code base, needs refactoring
  * No tests
  * Almost no documentation (there are some guides in the [Wiki](https://github.com/andris9/mailtrain/wiki))

## Requirements

  * Nodejs v5+
  * MySQL v5.5 or MariaDB
  * Redis (optional, disabled by default, used only for session storage)

## Installation

<<<<<<< HEAD
### Automatic install (Ubuntu 14.04)

You can download and run [install.sh](setup/install.sh) in your blank Ubuntu 14.04 VPS to set up
Mailtrain and all required dependencies (including MySQL).

If you are using DigitalOcean then you can copy the contents of the [installation script](setup/install.sh) to the User Data textarea field when creating a new VPS (select Ubuntu 14.04 as the droplet Distribution image). After your droplet is created it should already have Mailtrain up and running. Navigate to http://droplet-hostname-or-ip/ and authenticate as `admin`:`test`. Do not forget to replace your account email and set up SMTP settings.

### Manual (any OS that supports Node.js)

  1. Download Mailtrain files using git: `git clone git://github.com/andris9/mailtrain.git` and open Mailtrain folder `cd mailtrain`
  2. Run `npm install` in the Mailtrain folder to install required dependencies
=======
  1. Download Mailtrain files using git: `git clone git://github.com/andris9/mailtrain.git` (or download [zipped repo](https://github.com/andris9/mailtrain/archive/master.zip)) and open Mailtrain folder `cd mailtrain`
  2. Run `npm install --production` in the Mailtrain folder to install required dependencies
>>>>>>> 0e35bf06
  3. Copy [config/default.toml](config/default.toml) as `config/production.toml` and update MySQL and any other settings in it
  4. Run the server `NODE_ENV=production npm start`
  5. Open [http://localhost:3000/](http://localhost:3000/)
  6. Authenticate as `admin`:`test`
  7. Navigate to [http://localhost:3000/settings](http://localhost:3000/settings) and update service configuration
  8. Navigate to [http://localhost:3000/users/account](http://localhost:3000/users/account) and update user information and password

## Upgrade

  * Replace old files with new ones by running in the Mailtrain folder `git pull origin master` if you used Git to set Mailtrain up or just download [new files](https://github.com/andris9/mailtrain/archive/master.zip) and replace old ones with these
  * Run `npm install --production` in the Mailtrain folder

## Using environment variables

Some servers expose custom port and hostname options through environment variables. To support these, create a new configuration file `config/local.js`:

```
module.exports = {
    www: {
        port: process.env.OPENSHIFT_NODEJS_PORT,
        host: process.env.OPENSHIFT_NODEJS_IP
    }
};
```

Mailtrain uses [node-config](https://github.com/lorenwest/node-config) for configuration management and thus the config files are loaded in the following order:

  1. default.toml
  2. {NODE_ENV}.toml (eg. development.toml or production.toml)
  3. local.js

### Running behind Nginx proxy

Edit [mailtrain.nginx](setup/mailtrain.nginx) (update `server_name` directive) and copy it to `/etc/nginx/sites-enabled`

### Running as an Upstart service in Ubuntu 14.04

Edit [mailtrain.conf](setup/mailtrain.conf) (update application folder) and copy it to `/etc/init`

## Nitrous Quickstart

You can quickly create a free development environment for this Mailtrain project in the cloud on www.nitrous.io:

<a href="https://www.nitrous.io/quickstart">
  <img src="https://nitrous-image-icons.s3.amazonaws.com/quickstart.png" alt="Nitrous Quickstart" width=142 height=34>
</a>

In the IDE, start Mailtrain via `Run > Start Mailtrain` and access your site via `Preview > 3000`.

## Bounce handling

Mailtrain uses webhooks integration to detect bounces and spam complaints. Currently supported webhooks are:

  * **AWS SES** – create a SNS topic for complaints and bounces and use `http://domain/webhooks/aws` as the subscriber URL for these topics
  * **SparkPost** – use `http://domain/webhooks/sparkpost` as the webhook URL for bounces and complaints ([instructions](https://github.com/andris9/mailtrain/wiki/Setting-up-Webhooks-for-SparkPost))
  * **SendGrid** – use `http://domain/webhooks/sendgrid` as the webhook URL for bounces and complaints ([instructions](https://github.com/andris9/mailtrain/wiki/Setting-up-Webhooks-for-SendGrid))
  * **Mailgun** – use `http://domain/webhooks/mailgun` as the webhook URL for bounces and complaints ([instructions](https://github.com/andris9/mailtrain/wiki/Setting-up-Webhooks-for-Mailgun))

Additionally Mailtrain (v1.1+) is able to use VERP-based bounce handling. This would require to have a compatible SMTP relay (the services mentioned above strip out or block VERP addresses in the SMTP envelope) and you also need to set up special MX DNS name that points to your Mailtrain installation server.

## License

**GPL-V3.0**<|MERGE_RESOLUTION|>--- conflicted
+++ resolved
@@ -25,22 +25,17 @@
 
 ## Installation
 
-<<<<<<< HEAD
 ### Automatic install (Ubuntu 14.04)
 
 You can download and run [install.sh](setup/install.sh) in your blank Ubuntu 14.04 VPS to set up
 Mailtrain and all required dependencies (including MySQL).
 
-If you are using DigitalOcean then you can copy the contents of the [installation script](setup/install.sh) to the User Data textarea field when creating a new VPS (select Ubuntu 14.04 as the droplet Distribution image). After your droplet is created it should already have Mailtrain up and running. Navigate to http://droplet-hostname-or-ip/ and authenticate as `admin`:`test`. Do not forget to replace your account email and set up SMTP settings.
+If you are using DigitalOcean then you can copy the contents of the [installation script](setup/install.sh) to the User Data textarea field when creating a new VPS (select Ubuntu 14.04 as the droplet Distribution image). After your droplet is created it should already have Mailtrain up and running. Navigate to http://droplet-hostname-or-ip/ and authenticate as `admin`:`test`. Do not forget to update your account information and set up SMTP settings.
 
 ### Manual (any OS that supports Node.js)
 
-  1. Download Mailtrain files using git: `git clone git://github.com/andris9/mailtrain.git` and open Mailtrain folder `cd mailtrain`
-  2. Run `npm install` in the Mailtrain folder to install required dependencies
-=======
   1. Download Mailtrain files using git: `git clone git://github.com/andris9/mailtrain.git` (or download [zipped repo](https://github.com/andris9/mailtrain/archive/master.zip)) and open Mailtrain folder `cd mailtrain`
   2. Run `npm install --production` in the Mailtrain folder to install required dependencies
->>>>>>> 0e35bf06
   3. Copy [config/default.toml](config/default.toml) as `config/production.toml` and update MySQL and any other settings in it
   4. Run the server `NODE_ENV=production npm start`
   5. Open [http://localhost:3000/](http://localhost:3000/)
