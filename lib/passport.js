--- conflicted
+++ resolved
@@ -17,20 +17,22 @@
 const contextHelpers = require('./context-helpers');
 
 let LdapStrategy;
-try {
-    LdapStrategy = require('passport-ldapjs').Strategy; // eslint-disable-line global-require
-} catch (E) {
-    if (config.ldap.enabled) {
-        log.info('LDAP', 'Module "passport-ldapjs" not installed. It will not be used for LDAP auth.');
-    }
-}
-
-let LdapAuthStrategy;
-try {
-    LdapAuthStrategy = require('passport-ldapauth').Strategy; // eslint-disable-line global-require
-} catch (E) {
-    if (config.ldapauth.enabled) {
-        log.info('LDAP', 'Module "passport-ldapauth" not installed. It will not be used for LDAP auth.');
+let authMode = 'local';
+if (config.ldap.enabled) {
+    if (config.ldap.method == 'ldapjs') {
+        try {
+            LdapStrategy = require('passport-ldapjs').Strategy; // eslint-disable-line global-require
+            authMode = 'ldapjs';
+        } catch (exc) {
+            log.info('LDAP', 'Module "passport-ldapjs" not installed. It will not be used for LDAP auth.');
+        }
+    } else if (config.ldap.method == 'ldapauth') {
+        try {
+            LdapStrategy = require('passport-ldapauth').Strategy; // eslint-disable-line global-require
+            authMode = 'ldapauth';
+        } catch (exc) {
+            log.info('LDAP', 'Module "passport-ldapauth" not installed. It will not be used for LDAP auth.');
+        }
     }
 }
 
@@ -93,14 +95,8 @@
     res.json();
 };
 
-<<<<<<< HEAD
 module.exports.restLogin = (req, res, next) => {
-    passport.authenticate(config.ldap.enabled ? 'ldap' : 'local', (err, user, info) => {
-=======
-module.exports.login = (req, res, next) => {
-    let authMode = config.ldapauth.enabled ? 'ldapauth' : config.ldap.enabled ? 'ldap' : 'local';
     passport.authenticate(authMode, (err, user, info) => {
->>>>>>> ca145eda
         if (err) {
             return next(err);
         }
@@ -127,33 +123,40 @@
     })(req, res, next);
 };
 
-if (config.ldap.enabled && LdapStrategy) {
-<<<<<<< HEAD
-    log.info('Using LDAP auth');
+if (authMode === 'ldapjs' || authMode === 'ldapauth') {
+    log.info('Using LDAP auth (passport-' + authMode + ')');
     module.exports.authMethod = 'ldap';
     module.exports.isAuthMethodLocal = false;
-=======
-    log.info('Using LDAP auth (passport-ldapjs)');
->>>>>>> ca145eda
-
-    let opts = {
-        server: {
-            url: 'ldap://' + config.ldap.host + ':' + config.ldap.port
-        },
-        base: config.ldap.baseDN,
-        search: {
-            filter: config.ldap.filter,
-            attributes: [config.ldap.uidTag, config.ldap.nameTag, 'mail'],
-            scope: 'sub'
-<<<<<<< HEAD
-        }
-=======
-        },
-        uidTag: config.ldap.uidTag,
-        bindUser: config.ldap.bindUser,
-        bindPassword: config.ldap.bindPassword
->>>>>>> ca145eda
-    };
+
+    let opts;
+    if (authMode === 'ldapjs') {
+        opts = {
+            server: {
+                url: 'ldap://' + config.ldap.host + ':' + config.ldap.port
+            },
+            base: config.ldap.baseDN,
+            search: {
+                filter: config.ldap.filter,
+                attributes: [config.ldap.uidTag, config.ldap.nameTag, 'mail'],
+                scope: 'sub'
+            },
+            uidTag: config.ldap.uidTag,
+            bindUser: config.ldap.bindUser,
+            bindPassword: config.ldap.bindPassword
+        };
+
+    } else if (authMode = 'ldapauth') {
+        opts = {
+            server: {
+                url: 'ldap://' + config.ldap.host + ':' + config.ldap.port,
+                searchBase: config.ldap.baseDN,
+                searchFilter: config.ldap.filter,
+                searchAttributes: [config.ldap.uidTag, config.ldap.nameTag, 'mail'],
+                bindDN: config.ldap.bindUser,
+                bindCredentials: config.ldap.bindPassword
+            },
+        };
+    }
 
     passport.use(new LdapStrategy(opts, nodeifyFunction(async (profile) => {
         try {
@@ -185,53 +188,6 @@
             } else {
                 throw err;
             }
-<<<<<<< HEAD
-=======
-        });
-    }));
-} else if (config.ldapauth.enabled && LdapAuthStrategy) {
-    log.info("Using LDAP auth (passport-ldapauth)");
-    let opts = {
-        server: {
-            url: 'ldap://' + config.ldap.host + ':' + config.ldap.port,
-	    searchBase: config.ldapauth.baseDN,
-	    searchFilter: config.ldapauth.filter,
-            searchAttributes: [config.ldapauth.uidTag, 'mail'],
-            bindDN: config.ldapauth.bindUser,
-            bindCredentials: config.ldapauth.bindPassword
-        },
-    };
-
-    passport.use(new LdapAuthStrategy(opts, (profile, done) => {
-        users.findByUsername(profile[config.ldapauth.uidTag], (err, user) => {
-            if (err) {
-                return done(err);
-            }
-
-            if (!user) {
-                // password is empty for ldap
-                users.add(profile[config.ldapauth.uidTag], '', profile.mail, (err, id) => {
-                    if (err) {
-                        return done(err);
-                    }
-
-                    return done(null, {
-                        id,
-                        username: profile[config.ldapauth.uidTag]
-                    });
-                });
-            } else {
-                return done(null, {
-                    id: user.id,
-                    username: user.username
-                });
-            }
-        });
-    }));
-} else {
-    log.info('Using local auth');
->>>>>>> ca145eda
-
         }
     })));
 
