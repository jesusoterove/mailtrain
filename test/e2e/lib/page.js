'use strict';

const webdriver = require('selenium-webdriver');
const By = webdriver.By;
const until = webdriver.until;
const fs = require('fs-extra');
const driver = require('./mocha-e2e').driver;
const url = require('url');
const UrlPattern = require('url-pattern');

const waitTimeout = 10000;

module.exports = (...extras) => Object.assign({
    elements: {},

    async getElement(key) {
        return await driver.findElement(By.css(this.elements[key]));
    },

    async getLinkParams(key) {
        const elem = await driver.findElement(By.css(this.elements[key]));

        const linkUrl = await elem.getAttribute('href');
        const linkPath = url.parse(linkUrl).path;

        const urlPattern = new UrlPattern(this.links[key]);

        const params = urlPattern.match(linkPath);
        if (!params) {
            throw new Error(`Cannot match URL pattern ${this.links[key]}`);
        }
        return params;
    },

    async waitUntilVisible() {
        await driver.wait(until.elementLocated(By.css('body')), waitTimeout);

        if (selector) {
            await driver.wait(until.elementLocated(By.css(selector)), waitTimeout);
        }
        
        for (const elem of (this.elementsToWaitFor || [])) {
            const sel = this.elements[elem];
            if (!sel) {
                throw new Error(`Element "${elem}" not found.`);
            }
            await driver.wait(until.elementLocated(By.css(sel)), waitTimeout);
        }

        for (const text of (this.textsToWaitFor || [])) {
<<<<<<< HEAD
            await driver.wait(new webdriver.Condition(`for text "${text}"`, async () => await this.containsText(text)), waitTimeout);
=======
            await driver.wait(new webdriver.Condition(`for text "${text}"`, async () => {
                return await this.containsText(text);
            }), waitTimeout);
>>>>>>> 19a563bc
        }

        if (this.url) {
            await this.ensureUrl();
        }

        await driver.executeScript('document.mailTrainRefreshAcknowledged = true;');
    },

<<<<<<< HEAD
    async waitUntilVisibleAfterRefresh() {
        await driver.wait(new webdriver.Condition('for refresh', async driver => {
=======
    async waitUntilVisibleAfterRefresh(selector) {
        await driver.wait(new webdriver.Condition('for refresh', async () => {
>>>>>>> 19a563bc
            const val = await driver.executeScript('return document.mailTrainRefreshAcknowledged;');
            return !val;
        }), waitTimeout);

        await this.waitUntilVisible();
    },

    async click(key) {
        const elem = await this.getElement(key);
        await elem.click();
    },

    async getHref(key) {
        const elem = await this.getElement(key);
        return await elem.getAttribute('href');
    },

    async getText(key) {
        const elem = await this.getElement(key);
        return await elem.getText();
    },

    async getValue(key) {
        const elem = await this.getElement(key);
        return await elem.getAttribute('value');
    },

    async containsText(str) {
        return await driver.executeScript(`
            return (document.documentElement.innerText || document.documentElement.textContent).indexOf('${str}') > -1;
        `);
    },

    async getSource() {
        return await driver.getPageSource();
    },

    async saveSource(destPath) {
        const src = await this.getSource();
        await fs.writeFile(destPath, src);
    },

    async saveScreenshot(destPath) {
        const pngData = await driver.takeScreenshot();
        const buf = new Buffer(pngData, 'base64');
        await fs.writeFile(destPath, buf);
    },

    async saveSnapshot(destPathBase) {
        destPathBase = destPathBase || 'last-failed-e2e-test';
        const currentUrl = await driver.getCurrentUrl();
        const info = `URL: ${currentUrl}`;
        await fs.writeFile(destPathBase + '.info', info);
        await this.saveSource(destPathBase + '.html');
        await this.saveScreenshot(destPathBase + '.png');
    },

    async sleep(ms) {
        await driver.sleep(ms);
    }
}, ...extras);<|MERGE_RESOLUTION|>--- conflicted
+++ resolved
@@ -32,7 +32,7 @@
         return params;
     },
 
-    async waitUntilVisible() {
+    async waitUntilVisible(selector) {
         await driver.wait(until.elementLocated(By.css('body')), waitTimeout);
 
         if (selector) {
@@ -48,13 +48,7 @@
         }
 
         for (const text of (this.textsToWaitFor || [])) {
-<<<<<<< HEAD
             await driver.wait(new webdriver.Condition(`for text "${text}"`, async () => await this.containsText(text)), waitTimeout);
-=======
-            await driver.wait(new webdriver.Condition(`for text "${text}"`, async () => {
-                return await this.containsText(text);
-            }), waitTimeout);
->>>>>>> 19a563bc
         }
 
         if (this.url) {
@@ -64,18 +58,13 @@
         await driver.executeScript('document.mailTrainRefreshAcknowledged = true;');
     },
 
-<<<<<<< HEAD
-    async waitUntilVisibleAfterRefresh() {
+    async waitUntilVisibleAfterRefresh(selector) {
         await driver.wait(new webdriver.Condition('for refresh', async driver => {
-=======
-    async waitUntilVisibleAfterRefresh(selector) {
-        await driver.wait(new webdriver.Condition('for refresh', async () => {
->>>>>>> 19a563bc
             const val = await driver.executeScript('return document.mailTrainRefreshAcknowledged;');
             return !val;
         }), waitTimeout);
 
-        await this.waitUntilVisible();
+        await this.waitUntilVisible(selector);
     },
 
     async click(key) {
