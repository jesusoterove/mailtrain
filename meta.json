{
<<<<<<< HEAD
    "schemaVersion": 28
=======
    "schemaVersion": 29
>>>>>>> cff90888
}<|MERGE_RESOLUTION|>--- conflicted
+++ resolved
@@ -1,7 +1,3 @@
 {
-<<<<<<< HEAD
-    "schemaVersion": 28
-=======
     "schemaVersion": 29
->>>>>>> cff90888
 }