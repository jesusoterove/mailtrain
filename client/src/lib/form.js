'use strict';

import React, {Component} from 'react';
import {withTranslation} from './i18n';
import axios, {HTTPMethod} from './axios';
import Immutable from 'immutable';
import PropTypes from 'prop-types';
import interoperableErrors from '../../../shared/interoperable-errors';
import {withPageHelpers} from './page'
import {withAsyncErrorHandler, withErrorHandling} from './error-handling';
import {TreeSelectMode, TreeTable} from './tree';
import {Table, TableSelectMode} from './table';
import {Button} from "./bootstrap-components";
import {SketchPicker} from 'react-color';

import ACEEditorRaw from 'react-ace';
import 'ace-builds/src-noconflict/theme-github';
import 'ace-builds/src-noconflict/ext-searchbox';

import DayPicker from 'react-day-picker';
import 'react-day-picker/lib/style.css';
import {
    birthdayYear,
    DateFormat,
    formatBirthday,
    formatDate,
    getBirthdayFormatString,
    getDateFormatString,
    parseBirthday,
    parseDate
} from '../../../shared/date';

import styles from "./styles.scss";
import moment from "moment";
import {getUrl} from "./urls";
import {createComponentMixin, withComponentMixins} from "./decorator-helpers";


const FormState = {
    Loading: 0,
    LoadingWithNotice: 1,
    Ready: 2
};

const FormSendMethod = HTTPMethod;

export const FormStateOwnerContext = React.createContext(null);

const withFormStateOwner = createComponentMixin({
    contexts: [{context: FormStateOwnerContext, propName: 'formStateOwner'}],
    decoratorFn: (TargetClass, InnerClass) => {
        InnerClass.prototype.getFormStateOwner = function () {
            return this.props.formStateOwner;
        };

        return {};
    }
});

export function withFormErrorHandlers(target, name, descriptor) {
    const asyncFn = descriptor.value;

    descriptor.value = async function(...args) {
        await this.formHandleErrors(async () => await asyncFn.apply(this, args));
    };

    return descriptor;
}

@withComponentMixins([
    withTranslation,
    withErrorHandling,
    withPageHelpers
])
class Form extends Component {
    constructor(props) {
        super(props);

        this.beforeUnloadHandlers = {
            handler: () => this.props.stateOwner.isFormChanged(),
            handlerAsync: async () => await this.props.stateOwner.isFormChangedAsync()
        };
    }

    static propTypes = {
        stateOwner: PropTypes.object.isRequired,
        onSubmitAsync: PropTypes.func,
        format: PropTypes.string,
        noStatus: PropTypes.bool
    }

    componentDidMount() {
        this.registerBeforeUnloadHandlers(this.beforeUnloadHandlers);
    }

    componentWillUnmount() {
        this.deregisterBeforeUnloadHandlers(this.beforeUnloadHandlers);
    }

    @withAsyncErrorHandler
    async onSubmit(evt) {
        const t = this.props.t;

        const owner = this.props.stateOwner;

        evt.preventDefault();

        if (this.props.onSubmitAsync) {
            await this.props.onSubmitAsync();
        }
    }

    render() {
        const t = this.props.t;
        const owner = this.props.stateOwner;
        const props = this.props;
        const statusMessageText = owner.getFormStatusMessageText();
        const statusMessageSeverity = owner.getFormStatusMessageSeverity();

        let formClass = styles.form;
        if (props.format === 'wide') {
            formClass = '';
        } else if (props.format === 'inline') {
            formClass = 'form-inline';
        }

        if (!owner.isFormReady()) {
            if (owner.isFormWithLoadingNotice()) {
                return <p className={`alert alert-info ${styles.formStatus}`} role="alert">{t('loading')}</p>
            } else {
                return <div></div>;
            }
        } else {
            return (
                <form className={formClass} onSubmit={::this.onSubmit}>
                    <FormStateOwnerContext.Provider value={owner}>
                        <fieldset disabled={owner.isFormDisabled()}>
                            {props.children}
                        </fieldset>
                        {!props.noStatus && statusMessageText &&
                        <AlignedRow format={props.format} htmlId="form-status-message">
                            <div className={`alert alert-${statusMessageSeverity} ${styles.formStatus}`} role="alert">{statusMessageText}</div>
                        </AlignedRow>
                        }
                    </FormStateOwnerContext.Provider>
                </form>
            );
        }
    }
}

@withComponentMixins([
    withFormStateOwner
])
class Fieldset extends Component {
    static propTypes = {
        id: PropTypes.string,
        label: PropTypes.oneOfType([PropTypes.string, PropTypes.object]),
        help: PropTypes.oneOfType([PropTypes.string, PropTypes.object]),
        flat: PropTypes.bool,
        className: PropTypes.string
    }

    render() {
        const props = this.props;
        const owner = this.getFormStateOwner();
        const id = this.props.id;
        const htmlId = 'form_' + id;

        let className = id ? owner.addFormValidationClass('', id) : null;
        if (this.props.className) {
            className = (className || '') + ' ' + this.props.className;
        }

        let helpBlock = null;
        if (this.props.help) {
            helpBlock = <small className="form-text text-muted" id={htmlId + '_help'}>{this.props.help}</small>;
        }

        let validationBlock = null;
        if (id) {
            const validationMsg = id && owner.getFormValidationMessage(id);
            if (validationMsg) {
                validationBlock = <small className="form-text text-muted" id={htmlId + '_help_validation'}>{validationMsg}</small>;
            }
        }

        return (
            <fieldset className={className}>
                {props.label ? <legend>{props.label}</legend> : null}
                <div className={props.flat ? 'fieldset-content fieldset-content-flat' : 'fieldset-content'}>
                    {props.children}
                    {helpBlock}
                    {validationBlock}
                </div>
            </fieldset>
        );
    }
}

function wrapInput(id, htmlId, owner, format, rightContainerClass, label, help, input) {
    // wrapInput may be used also outside forms to make a kind of fake read-only forms
    let className;
    if (owner) {
        className = 'form-group';
    } else {
        className = styles.staticFormGroup;
    }

    let colLeft = '';
    let colRight = '';

    switch (format) {
        case 'wide':
            colLeft = '';
            colRight = '';
            break;
        case 'inline':
            colLeft = 'mr-3';
            colRight = '';
            break;
        default:
            className = className + ' row';
            colLeft = 'col-sm-2 col-form-label';
            colRight = 'col-sm-10';
            break;
    }

    let helpBlock = null;
    if (help) {
        helpBlock = <small className={`form-text text-muted`} id={htmlId + '_help'}>{help}</small>;
    }

    let validationBlock = null;
    if (id) {
        const validationMsg = id && owner.getFormValidationMessage(id);
        if (validationMsg) {
            validationBlock = <div className="invalid-feedback" id={htmlId + '_help_validation'}>{validationMsg}</div>;
        }
    }

    let labelBlock = null;
    if (label) {
        labelBlock = <label className={colLeft}>{label}</label>;
    } else {
        labelBlock = <div className={colLeft}/>
    }

    if (format === 'inline') {
        return (
            <div className={className}>
                {labelBlock}{input}
                {helpBlock}
                {validationBlock}
            </div>
        );
    } else {
        return (
            <div className={className}>
                {labelBlock}
                <div className={`${colRight} ${rightContainerClass}`}>
                    {input}
                    {helpBlock}
                    {validationBlock}
                </div>
            </div>
        );
    }
}

@withComponentMixins([
    withFormStateOwner
])
class StaticField extends Component {
    static propTypes = {
        id: PropTypes.string.isRequired,
        label: PropTypes.string,
        help: PropTypes.oneOfType([PropTypes.string, PropTypes.object]),
        className: PropTypes.string,
        format: PropTypes.string,
        withValidation: PropTypes.bool
    }

    render() {
        const props = this.props;
        const owner = this.getFormStateOwner();
        const id = this.props.id;
        const htmlId = 'form_' + id;

        let className = 'form-control';

        if (props.withValidation) {
            className = owner.addFormValidationClass(className, id);
        }

        if (props.className) {
            className += ' ' + props.className;
        }

        return wrapInput(props.withValidation ? id : null, htmlId, owner, props.format, '', props.label, props.help,
            <div id={htmlId} className={className} aria-describedby={htmlId + '_help'}>{props.children}</div>
        );
    }
}

@withComponentMixins([
    withTranslation,
    withFormStateOwner
])
class InputField extends Component {
    static propTypes = {
        id: PropTypes.string.isRequired,
        label: PropTypes.string,
        placeholder: PropTypes.string,
        type: PropTypes.string,
        help: PropTypes.oneOfType([PropTypes.string, PropTypes.object]),
        format: PropTypes.string,
        withHints: PropTypes.array,
        disabled: PropTypes.bool
    }

    static defaultProps = {
        type: 'text'
    }

    constructor() {
        super();
        this.state = {showHints: false};
        this.textInput = React.createRef();
    }

    onFocus() {
        this.setState({showHints: true});
    }

    onBlur() {
        this.setState({showHints: false});
    }

    render() {
        const props = this.props;
        const t = props.t;
        const owner = this.getFormStateOwner();
        const id = props.id;
        const htmlId = 'form_' + id;
        const enableHints = !!(props.withHints && !props.disabled);


        let type = 'text';
        if (props.type === 'password') {
            type = 'password';
        } else if (props.type === 'hidden') {
            type = 'hidden';
        }

        const className = owner.addFormValidationClass('form-control', id);

        /* This is for debugging purposes when React reports that InputField is uncontrolled
        const value = owner.getFormValue(id);
        if (value === null || value === undefined) console.log(`Warning: InputField ${id} is ${value}`);
        */
        const value = owner.getFormValue(id);
        if (value === null || value === undefined) console.log(`Warning: InputField ${id} is ${value}`);

        let hintsFuns = {};
        if (enableHints) {
            hintsFuns['onFocus'] = ::this.onFocus;
            hintsFuns['onBlur'] = ::this.onBlur;
        }

        let inputContent = (
            <input ref={this.textInput}
                   type={type}
                   value={owner.getFormValue(id)}
                   placeholder={props.placeholder}
                   id={htmlId}
                   className={className}
                   aria-describedby={htmlId + '_help'}
                   onChange={evt => owner.updateFormValue(id, evt.target.value)}
                   disabled={props.disabled}
                   {...hintsFuns}
            />
        );

        if (enableHints) {
            inputContent = (
                <div className="input-group">
                    {inputContent}
                    <div className="input-group-append" onMouseDown={evt => evt.preventDefault()}>
                        <Button label={t('hints')} className="btn-secondary"
                                onClickAsync={evt => {
                                    if (!this.state.showHints) {
                                        this.textInput.current.focus();
                                    } else {
                                        this.textInput.current.blur();
                                    }
                                }}/>
                    </div>
                </div>
            );

            let hintsDropdown = null;
            if (this.state.showHints) {
                const hints = [];
                for (const hint of props.withHints) {
                    hints.push(
                        <li
                            key={hint}
                            className={`list-group-item list-group-item-action list-group-item-light ${styles.inputHint}`}
                            onClick={evt => {
                                this.textInput.current.blur();
                                owner.updateFormValue(id, hint);
                            }}
                            onMouseDown={evt => evt.preventDefault()}
                        >
                            {hint}
                        </li>
                    )
                }

                hintsDropdown = (
                    <div className={`list-group ${styles.inputHints}`}>
                        {hints}
                    </div>
                )
            }

            inputContent = (
                <div className={styles.inputContainer}>
                    {inputContent}
                    {hintsDropdown}
                </div>
            );
        }

        return wrapInput(id, htmlId, owner, props.format, '', props.label, props.help, inputContent);
    }
}

class CheckBox extends Component {
    static propTypes = {
        id: PropTypes.string.isRequired,
        text: PropTypes.string,
        label: PropTypes.string,
        help: PropTypes.oneOfType([PropTypes.string, PropTypes.object]),
        format: PropTypes.string,
        className: PropTypes.string
    }

    render() {
        return (
            <FormStateOwnerContext.Consumer>
                {
                    owner => {
                        const props = this.props;
                        const id = this.props.id;
                        const htmlId = 'form_' + id;

                        const inputClassName = owner.addFormValidationClass('form-check-input', id);

                        return wrapInput(id, htmlId, owner, props.format, '', props.label, props.help,
                            <div className={`form-group form-check my-2 ${this.props.className}`}>
                                <input className={inputClassName} type="checkbox"
                                       checked={owner.getFormValue(id)}
                                       id={htmlId}
                                       aria-describedby={htmlId + '_help'}
                                       onChange={evt => owner.updateFormValue(id, !owner.getFormValue(id))}/>
                                <label className={styles.checkboxText} htmlFor={htmlId}>{props.text}</label>
                            </div>
                        );
                    }

                }
            </FormStateOwnerContext.Consumer>
        );

    }
}

@withComponentMixins([
    withFormStateOwner
])
class CheckBoxGroup extends Component {
    static propTypes = {
        id: PropTypes.string.isRequired,
        label: PropTypes.string.isRequired,
        help: PropTypes.oneOfType([PropTypes.string, PropTypes.object]),
        options: PropTypes.array,
        className: PropTypes.string,
        format: PropTypes.string
    }

    onChange(key) {
        const id = this.props.id;
        const owner = this.getFormStateOwner();
        const existingSelection = owner.getFormValue(id);

        let newSelection;
        if (existingSelection.includes(key)) {
            newSelection = existingSelection.filter(x => x !== key);
        } else {
            newSelection = [key, ...existingSelection];
        }
        owner.updateFormValue(id, newSelection.sort());
    }

    render() {
        const props = this.props;

        const owner = this.getFormStateOwner();
        const id = this.props.id;
        const htmlId = 'form_' + id;

        const selection = owner.getFormValue(id);

        const options = [];
        for (const option of props.options) {
            const optClassName = owner.addFormValidationClass('form-check-input', id);
            const optId = htmlId + '_' + option.key;

            let number = options.push(
                <div key={option.key} className="form-group form-check my-2">
                    <input id={optId}
                           type="checkbox"
                           className={optClassName}
                           checked={selection.includes(option.key)}
                           onChange={evt => this.onChange(option.key)}/>
                    <label className="form-check-label" htmlFor={optId}>{option.label}</label>
                </div>
            );
        }

        let className = 'form-control';
        if (props.className) {
            className += ' ' + props.className;
        }

        return wrapInput(id, htmlId, owner, props.format, '', props.label, props.help,
            <div>
                {options}
            </div>
        );
    }
}

@withComponentMixins([
    withFormStateOwner
])
class RadioGroup extends Component {
    static propTypes = {
        id: PropTypes.string.isRequired,
        label: PropTypes.string.isRequired,
        help: PropTypes.oneOfType([PropTypes.string, PropTypes.object]),
        options: PropTypes.array,
        className: PropTypes.string,
        format: PropTypes.string
    }

    render() {
        const props = this.props;

        const owner = this.getFormStateOwner();
        const id = this.props.id;
        const htmlId = 'form_' + id;

        const value = owner.getFormValue(id);

        const options = [];
        for (const option of props.options) {
            const optClassName = owner.addFormValidationClass('form-check-input', id);
            const optId = htmlId + '_' + option.key;

            let number = options.push(
                <div key={option.key} className="form-group form-check my-2">
                    <input id={optId}
                           type="radio"
                           className={optClassName}
                           name={htmlId}
                           checked={value === option.key}
                           onChange={evt => owner.updateFormValue(id, option.key)}/>
                    <label className="form-check-label" htmlFor={optId}>{option.label}</label>
                </div>
            );
        }

        let className = 'form-control';
        if (props.className) {
            className += ' ' + props.className;
        }

        return wrapInput(id, htmlId, owner, props.format, '', props.label, props.help,
            <div>
                {options}
            </div>
        );
    }
}

@withComponentMixins([
    withFormStateOwner
])
class TextArea extends Component {
    constructor() {
        super();
        this.onChange = evt => {
            const id = this.props.id;
            const owner = this.getFormStateOwner();
            owner.updateFormValue(id, evt.target.value);
        }
    }

    static propTypes = {
        id: PropTypes.string.isRequired,
        label: PropTypes.string.isRequired,
        placeholder: PropTypes.string,
        help: PropTypes.oneOfType([PropTypes.string, PropTypes.object]),
        format: PropTypes.string,
        className: PropTypes.string
    }

    render() {
        const props = this.props;
        const owner = this.getFormStateOwner();
        const id = props.id;
        const htmlId = 'form_' + id;
        const className = owner.addFormValidationClass('form-control ' + (props.className || ''), id);

        return wrapInput(id, htmlId, owner, props.format, '', props.label, props.help,
            <textarea id={htmlId}
                      placeholder={props.placeholder}
                      value={owner.getFormValue(id) || ''}
                      className={className}
                      aria-describedby={htmlId + '_help'}
                      onChange={this.onChange}></textarea>
        );
    }
}


@withComponentMixins([
    withFormStateOwner
])
class ColorPicker extends Component {
    constructor(props) {
        super(props);

        this.state = {
            opened: false
        };
    }

    static propTypes = {
        id: PropTypes.string.isRequired,
        label: PropTypes.string.isRequired,
        help: PropTypes.oneOfType([PropTypes.string, PropTypes.object]),
    }

    toggle() {
        this.setState({
            opened: !this.state.opened
        });
    }

    selected(value) {
        const owner = this.getFormStateOwner();
        const id = this.props.id;

        this.setState({
            opened: false
        });

        owner.updateFormValue(id, value.rgb);
    }

    render() {
        const props = this.props;
        const owner = this.getFormStateOwner();
        const id = this.props.id;
        const htmlId = 'form_' + id;
        const t = props.t;
        const color = owner.getFormValue(id);

        return wrapInput(id, htmlId, owner, props.format, '', props.label, props.help,
            <div>
                <div className="input-group">
                    <div className={styles.colorPickerSwatchWrapper} onClick={::this.toggle}>
                        <div className={styles.colorPickerSwatchColor}
                             style={{background: `rgba(${color.r}, ${color.g}, ${color.b}, ${color.a})`}}/>
                    </div>
                </div>
                {this.state.opened &&
                <>
                    <div className={styles.overlay} onClick={::this.toggle} />
                    <div className={styles.colorPickerWrapper}>
                        <SketchPicker color={color} onChangeComplete={::this.selected} className={styles.dialog} />
                    </div>
                </>
                }
            </div>
        );
    }
}

@withComponentMixins([
    withTranslation
])
class ColumnSelect extends Component {

    constructor(props) {
        super(props);
    }

    static propTypes = {
        selectedValue: PropTypes.any,
        onSelect: PropTypes.func,
        header: PropTypes.string,
        options: PropTypes.array
    }

    onKeyUp(event) {
        const key = event.key;
        if (key == 'Enter') {
            event.target.click();
        }
    }

    onKeyDown(event) {
        const key = event.key;
        if ((key == 'ArrowUp' || key == 'ArrowDown') && event.target === event.currentTarget) {
            event.currentTarget.querySelector(`.${styles.columnSelectItem}`).focus();
        } else {
            if (key == 'ArrowUp') {
                const previous = event.target.previousSibling;
                if (previous) {
                    previous.focus();
                }
            } else if (key == 'ArrowDown') {
                const next = event.target.nextSibling;
                if (next) {
                    next.focus();
                }
            }
        }
    }

    scrollColumnBy(e, y) {
        e.target.parentNode.getElementsByClassName(styles.columnSelect)[0].scrollBy(0, y);
    }

    scrollColumnDown(e) {
        this.scrollColumnBy(e, 50);
    }

    scrollColumnUp(e) {
        this.scrollColumnBy(e, -50);
    }

    render() {
        const {
            t,
            onSelect,
            options,
            selectedValue,
            header
        } = this.props;

        const optionsElements = options.map(
            option => {
                let cls = styles.columnSelectItem;
                if (option == selectedValue) {
                    cls += ` ${styles.columnSelectItemSelected}`;
                }
                return (
                    <li key={option} className={cls} tabIndex='-1' onClick={() => onSelect(option)}>
                        {option}
                    </li>
                );
            }
        );

        return (
            <div className={styles.columnSelectWrapper}>
                {header &&
                <div className={styles.columnSelectHeader}>{header}</div>
                }
                <div className={styles.columnScroller} onClick={::this.scrollColumnUp}>&uarr;</div>
                <ul className={styles.columnSelect} tabIndex='0' onKeyUp={this.onKeyUp} onKeyDown={this.onKeyDown}>
                    {optionsElements}
                </ul>
                <div className={styles.columnScroller} onClick={::this.scrollColumnDown}>&darr;</div>
            </div>
        )
    }
}

@withComponentMixins([
    withTranslation,
    withFormStateOwner
])
class TimePicker extends Component {
    constructor(props) {
        super(props);
    }

    static propTypes = {
        selectedTime: PropTypes.object,
        time: PropTypes.object,
        onChange: PropTypes.func
    };

    onChange({hour, minute, second}) {
        const {
            time
        } = this.props;

        this.props.onChange(
            {
                hour: hour || time.hour,
                minute: minute || time.minute,
                second: second || time.second
            }
        )
    }

    onHourChange(hour) {
        this.onChange({hour: hour})
    }

    onMinuteChange(minute) {
        this.onChange({minute: minute})
    }

    onSecondsChange(second) {
        this.onChange({second: second})
    }

    _generateTimeOptions(start, end, step = 1) {
        const arr = [];
        for (let i = start; i <= end; i += step) {
            arr.push(String(i).padStart(2, '0'));
        }
        return arr;
    }

    render() {
        const {
            t,
            time
        } = this.props;

        const hourOpts = this._generateTimeOptions(0, 23);
        const minOpts = this._generateTimeOptions(0, 59);
        const secOpts = minOpts;

        return (
            <div className={styles.TimePicker}>
                <ColumnSelect
                    header={t('h')}
                    selectedValue={time.hour || hourOpts[0]}
                    options={hourOpts}
                    onSelect={::this.onHourChange}/>
                <ColumnSelect
                    header={t('min')}
                    selectedValue={time.minute || minOpts[0]}
                    options={minOpts}
                    onSelect={::this.onMinuteChange}/>
                <ColumnSelect
                    header={t('sec')}
                    selectedValue={time.second || secOpts[0]}
                    options={secOpts}
                    onSelect={::this.onSecondsChange}/>
            </div>
        );
    }
}

@withComponentMixins([
    withTranslation,
    withFormStateOwner
])
class DateTimePicker extends Component {
    constructor(props) {
        super(props);

        this.state = {
            dateOpened: false,
        };
    }

    static propTypes = {
        id: PropTypes.string.isRequired,
        label: PropTypes.string.isRequired,
        help: PropTypes.oneOfType([PropTypes.string, PropTypes.object]),
        format: PropTypes.string,
        birthday: PropTypes.bool,
        dateFormat: PropTypes.string,
        formatDate: PropTypes.func,
        parseDate: PropTypes.func,
        showTime: PropTypes.bool,
        disabled: PropTypes.bool
    }

    static defaultProps = {
        dateFormat: DateFormat.INTL
    }

    async toggleDayPicker() {
        this.setState({
            dateOpened: !this.state.dateOpened
        });
    }

    dateTimeChange(date, time) {
        const props = this.props;
        const {id, showTime} = props;

        const owner = this.getFormStateOwner();

        time = {
            hour: 0,
            minute: 0,
            second: 0,
            ...time
        };

        if (props.formatDate) {
            owner.updateFormValue(id, props.formatDate(date, time));
        } else {
            owner.updateFormValue(id, props.birthday ? formatBirthday(props.dateFormat, date) : formatDate(props.dateFormat, date));
        }

        if (!showTime) {
            this.setState({
                dateOpened: false
            });
        }
    }

    render() {
        const {t, showTime, id} = this.props;

        const props = this.props;
        const owner = this.getFormStateOwner();
        const htmlId = 'form_' + id;

        function BirthdayPickerCaption({date, localeUtils, onChange}) {
            const months = localeUtils.getMonths();
            return (
                <div className="DayPicker-Caption">
                    {months[date.getMonth()]}
                </div>
            );
        }

        let selectedDate, captionElement, fromMonth, toMonth, placeholder;
        const selectedDateStr = owner.getFormValue(id) || '';
        if (props.birthday) {
            if (props.parseDate) {
                selectedDate = props.parseDate(selectedDateStr);
                if (selectedDate) {
                    selectedDate = moment(selectedDate).set('year', birthdayYear).toDate();
                }
            } else {
                selectedDate = parseBirthday(props.dateFormat, selectedDateStr);
            }

            if (!selectedDate) {
                selectedDate = moment().set('year', birthdayYear).toDate();
            }

            captionElement = <BirthdayPickerCaption/>;
            fromMonth = new Date(birthdayYear, 0, 1);
            toMonth = new Date(birthdayYear, 11, 31);
            placeholder = getBirthdayFormatString(props.dateFormat);

        } else {
            if (props.parseDate) {
                selectedDate = props.parseDate(selectedDateStr);
            } else {
                selectedDate = parseDate(props.dateFormat, selectedDateStr);
            }

            if (!selectedDate) {
                selectedDate = moment().toDate();
            }

            placeholder = getDateFormatString(props.dateFormat);
        }

        const className = owner.addFormValidationClass('form-control', id);

        const time = {
            hour: selectedDate.getHours(),
            minute: selectedDate.getMinutes(),
            second: selectedDate.getSeconds()
        };

        return wrapInput(id, htmlId, owner, props.format, '', props.label, props.help,
            <>
                <div className={props.disabled ? '' : "input-group"}>
                    <input type="text" value={selectedDateStr} placeholder={placeholder} id={htmlId}
                           className={className} aria-describedby={htmlId + '_help'}
                           onChange={evt => owner.updateFormValue(id, evt.target.value)}
                           disabled={props.disabled}/>
                    {!props.disabled &&
                    <div className="input-group-append">
                        <Button iconTitle={t('openCalendar')} className="btn-secondary" icon="calendar-alt"
                                onClickAsync={::this.toggleDayPicker}/>
                    </div>
                    }
                </div>
                {this.state.dateOpened &&
                <div className={styles.dayPickerWrapper}>
                    <DayPicker
                        onDayClick={date => this.dateTimeChange(date, time)}
                        selectedDays={selectedDate}
                        initialMonth={selectedDate}
                        fromMonth={fromMonth}
                        toMonth={toMonth}
                        captionElement={captionElement}
                    />
                    {showTime &&
                    <TimePicker
                        time={time}
                        onChange={time => this.dateTimeChange(selectedDate, time)}
                    />
                    }
                </div>
                }
            </>
        );
    }
}


@withComponentMixins([
    withFormStateOwner
])
class Dropdown extends Component {
    static propTypes = {
        id: PropTypes.string.isRequired,
        label: PropTypes.string.isRequired,
        help: PropTypes.oneOfType([PropTypes.string, PropTypes.object]),
        options: PropTypes.array,
        className: PropTypes.string,
        format: PropTypes.string,
        disabled: PropTypes.bool
    }

    render() {
        const props = this.props;

        const owner = this.getFormStateOwner();
        const id = this.props.id;
        const htmlId = 'form_' + id;
        const options = [];

        if (this.props.options) {
            for (const optOrGrp of props.options) {
                if (optOrGrp.options) {
                    options.push(
                        <optgroup key={optOrGrp.key} label={optOrGrp.label}>
                            {optOrGrp.options.map(opt => <option key={opt.key} value={opt.key}>{opt.label}</option>)}
                        </optgroup>
                    )
                } else {
                    options.push(<option key={optOrGrp.key} value={optOrGrp.key}>{optOrGrp.label}</option>)
                }
            }
        }

        const className = owner.addFormValidationClass('form-control ' + (props.className || ''), id);

        return wrapInput(id, htmlId, owner, props.format, '', props.label, props.help,
            <select id={htmlId}
                    className={className}
                    aria-describedby={htmlId + '_help'}
                    value={owner.getFormValue(id)}
                    onChange={evt => owner.updateFormValue(id, evt.target.value)}
                    disabled={props.disabled}>
                {options}
            </select>
        );
    }
}

@withComponentMixins([
    withFormStateOwner
])
class AlignedRow extends Component {
    static propTypes = {
        className: PropTypes.string,
        label: PropTypes.string,
        htmlId: PropTypes.string,
        format: PropTypes.string
    }

    static defaultProps = {
        className: ''
    }

    render() {
        const props = this.props;
        const owner = this.getFormStateOwner();

        return wrapInput(null, props.htmlId, owner, props.format, props.className, props.label, null, this.props.children);
    }
}


class ButtonRow extends Component {
    static propTypes = {
        className: PropTypes.string,
        format: PropTypes.string
    }

    render() {
        let className = styles.buttonRow;
        if (this.props.className) {
            className += ' ' + this.props.className;
        }

        return (
            <AlignedRow className={className} format={this.props.format}>{this.props.children}</AlignedRow>
        );
    }
}


@withComponentMixins([
    withFormStateOwner
])
class TreeTableSelect extends Component {
    static propTypes = {
        id: PropTypes.string.isRequired,
        label: PropTypes.string,
        dataUrl: PropTypes.string,
        data: PropTypes.array,
        help: PropTypes.oneOfType([PropTypes.string, PropTypes.object]),
        format: PropTypes.string
    }

    async onSelectionChangedAsync(sel) {
        const owner = this.getFormStateOwner();
        owner.updateFormValue(this.props.id, sel);
    }

    render() {
        const props = this.props;
        const owner = this.getFormStateOwner();
        const id = this.props.id;
        const htmlId = 'form_' + id;

        const className = owner.addFormValidationClass('', id);

        return wrapInput(id, htmlId, owner, props.format, '', props.label, props.help,
            <TreeTable className={className}
                       data={props.data}
                       dataUrl={props.dataUrl}
                       selectMode={TreeSelectMode.SINGLE}
                       selection={owner.getFormValue(id)}
                       onSelectionChangedAsync={::this.onSelectionChangedAsync}/>
        );
    }
}

@withComponentMixins([
    withTranslation,
    withFormStateOwner
], ['refresh'])
class TableSelect extends Component {
    constructor(props) {
        super(props);

        this.state = {
            selectedLabel: '',
            open: false
        };
    }

    static propTypes = {
        dataUrl: PropTypes.string,
        data: PropTypes.array,
        search: PropTypes.func, // initial value of the search field
        searchCols: PropTypes.arrayOf(PropTypes.string), // should have same length as `columns`, set items to `null` to prevent search
        columns: PropTypes.array,
        order: PropTypes.array,
        selectionKeyIndex: PropTypes.number,
        selectionLabelIndex: PropTypes.number,
        selectionAsArray: PropTypes.bool,
        selectMode: PropTypes.number,
        withHeader: PropTypes.bool,
        dropdown: PropTypes.bool,

        id: PropTypes.string.isRequired,
        label: PropTypes.string,
        help: PropTypes.oneOfType([PropTypes.string, PropTypes.object]),
        format: PropTypes.string,
        disabled: PropTypes.bool,
        withClear: PropTypes.bool,
        extraButtons: PropTypes.array,

        pageLength: PropTypes.number
    }

    static defaultProps = {
        selectMode: TableSelectMode.SINGLE,
        selectionLabelIndex: 0,
        pageLength: 10,
        extraButtons: null
    }

    async onSelectionChangedAsync(sel, data) {
        if (this.props.selectMode === TableSelectMode.SINGLE && this.props.dropdown) {
            this.setState({
                open: false
            });
        }

        const owner = this.getFormStateOwner();
        owner.updateFormValue(this.props.id, sel);
    }

    async onSelectionDataAsync(sel, data) {
        if (this.props.dropdown) {
            let label;

            if (!data) {
                label = '';
            } else if (this.props.selectMode === TableSelectMode.SINGLE && !this.props.selectionAsArray) {
                label = data[this.props.selectionLabelIndex];
            } else {
                label = data.map(entry => entry[this.props.selectionLabelIndex]).join('; ');
            }

            this.setState({
                selectedLabel: label
            });
        }
    }

    async toggleOpen() {
        this.setState({
            open: !this.state.open
        });
    }

    async clear() {
        const owner = this.getFormStateOwner();
        if (this.props.selectMode === TableSelectMode.SINGLE && !this.props.selectionAsArray) {
            owner.updateFormValue(this.props.id, null);
        } else {
            owner.updateFormValue(this.props.id, []);
        }
    }

    refresh() {
        this.table.refresh();
    }

    render() {
        const props = this.props;
        const owner = this.getFormStateOwner();
        const id = this.props.id;
        const htmlId = 'form_' + id;
        const t = props.t;

        const selection = owner.getFormValue(id);

        if (props.dropdown) {
            const className = owner.addFormValidationClass('form-control', id);

            let groupAppend = null;
            if (!props.disabled) {
                groupAppend = (
                    <div className="input-group-append">
                        <Button label={t('select')} className="btn-secondary" onClickAsync={::this.toggleOpen}/>
                        {props.withClear && selection && <Button icon="times" title={t('Clear')} className="btn-secondary" onClickAsync={::this.clear}/>}
                        {props.extraButtons}
                    </div>
                );
            } else if (props.extraButtons) {
                groupAppend = (
                    <div className="input-group-append">
                        {props.extraButtons}
                    </div>
                );
            }

            return wrapInput(id, htmlId, owner, props.format, '', props.label, props.help,
                <div>
                    <div className={(groupAppend ? 'input-group ' : '') + styles.tableSelectDropdown}>
                        <input type="text"
                               className={className}
                               value={this.state.selectedLabel}
                               onClick={::this.toggleOpen}
                               readOnly={!props.disabled}
                               disabled={props.disabled}/>
<<<<<<< HEAD
                        { groupAppend }
=======
                        {!props.disabled &&
                        <div className="input-group-append">
                            <Button label={t('select')} className="btn-secondary" onClickAsync={::this.toggleOpen}/>
                            {props.withClear && selection && <Button icon="times" title={t('clear')} className="btn-secondary" onClickAsync={::this.clear}/>}
                        </div>
                        }
>>>>>>> 9cbe57d8
                    </div>
                    <div
                        className={styles.tableSelectTable + (this.state.open ? '' : ' ' + styles.tableSelectTableHidden)}>
                        <Table ref={node => this.table = node}
                               data={props.data}
                               dataUrl={props.dataUrl}
                               search={props.search}
                               searchCols={props.searchCols}
                               columns={props.columns}
                               order={props.order}
                               selectMode={props.selectMode}
                               selectionAsArray={this.props.selectionAsArray}
                               withHeader={props.withHeader}
                               selectionKeyIndex={props.selectionKeyIndex}
                               selection={selection}
                               onSelectionDataAsync={::this.onSelectionDataAsync}
                               onSelectionChangedAsync={::this.onSelectionChangedAsync}/>
                    </div>
                </div>
            );
        } else {
            return wrapInput(id, htmlId, owner, props.format, '', props.label, props.help,
                <div>
                    <div>
                        <Table ref={node => this.table = node}
                               data={props.data}
                               dataUrl={props.dataUrl}
                               search={props.search}
                               searchCols={props.searchCols}
                               columns={props.columns}
                               order={props.order}
                               pageLength={props.pageLength}
                               selectMode={props.selectMode}
                               selectionAsArray={this.props.selectionAsArray}
                               withHeader={props.withHeader}
                               selectionKeyIndex={props.selectionKeyIndex}
                               selection={selection}
                               onSelectionChangedAsync={::this.onSelectionChangedAsync}/>
                    </div>
                </div>
            );
        }
    }
}


@withComponentMixins([
    withFormStateOwner
])
class ACEEditor extends Component {
    static propTypes = {
        id: PropTypes.string.isRequired,
        label: PropTypes.string,
        help: PropTypes.oneOfType([PropTypes.string, PropTypes.object]),
        height: PropTypes.string,
        mode: PropTypes.string,
        format: PropTypes.string
    }

    render() {
        const props = this.props;
        const owner = this.getFormStateOwner();
        const id = this.props.id;
        const htmlId = 'form_' + id;

        return wrapInput(id, htmlId, owner, props.format, '', props.label, props.help,
            <ACEEditorRaw
                id={htmlId}
                mode={props.mode}
                theme="github"
                onChange={data => owner.updateFormValue(id, data)}
                fontSize={12}
                width="100%"
                height={props.height}
                showPrintMargin={false}
                value={owner.getFormValue(id)}
                tabSize={2}
                setOptions={{useWorker: false}} // This disables syntax check because it does not always work well (e.g. in case of JS code in report templates)
            />
        );
    }
}


const withForm = createComponentMixin({
    decoratorFn: (TargetClass, InnerClass) => {
        const proto = InnerClass.prototype;

        const cleanFormState = Immutable.Map({
            state: FormState.Loading,
            isValidationShown: false,
            isDisabled: false,
            statusMessageText: '',
            data: Immutable.Map(),
            savedData: Immutable.Map(),
            isServerValidationRunning: false
        });

        const getSaveData = (self, formStateData) => {
            let data = formStateData.map(attr => attr.get('value')).toJS();

            if (self.submitFormValuesMutator) {
                const newData = self.submitFormValuesMutator(data, false);
                if (newData !== undefined) {
                    data = newData;
                }
            }

            return data;
        };

        // formValidateResolve is called by "validateForm" once client receives validation response from server that does not
        // trigger another server validation
        let formValidateResolve = null;

        function scheduleValidateForm(self) {
            setTimeout(() => {
                self.setState(previousState => ({
                    formState: previousState.formState.withMutations(mutState => {
                        validateFormState(self, mutState);
                    })
                }));
            }, 0);
        }

        function validateFormState(self, mutState) {
            const settings = self.state.formSettings;

            if (!mutState.get('isServerValidationRunning') && settings.serverValidation) {
                const payload = {};
                let payloadNotEmpty = false;

                for (const attr of settings.serverValidation.extra || []) {
                    if (typeof attr === 'string') {
                        payload[attr] = mutState.getIn(['data', attr, 'value']);
                    } else {
                        const data = mutState.get('data').map(attr => attr.get('value')).toJS();
                        payload[attr.key] = attr.data(data);
                    }
                }

                for (const attr of settings.serverValidation.changed) {
                    const currValue = mutState.getIn(['data', attr, 'value']);
                    const serverValue = mutState.getIn(['data', attr, 'serverValue']);

                    // This really assumes that all form values are preinitialized (i.e. not undef)
                    if (currValue !== serverValue) {
                        mutState.setIn(['data', attr, 'serverValidated'], false);
                        payload[attr] = currValue;
                        payloadNotEmpty = true;
                    }
                }

                if (payloadNotEmpty) {
                    mutState.set('isServerValidationRunning', true);

                    axios.post(getUrl(settings.serverValidation.url), payload)
                        .then(response => {

                            if (self.isComponentMounted()) {
                                self.setState(previousState => ({
                                    formState: previousState.formState.withMutations(mutState => {
                                        mutState.set('isServerValidationRunning', false);

                                        mutState.update('data', stateData => stateData.withMutations(mutStateData => {
                                            for (const attr in payload) {
                                                mutStateData.setIn([attr, 'serverValue'], payload[attr]);

                                                if (payload[attr] === mutState.getIn(['data', attr, 'value'])) {
                                                    mutStateData.setIn([attr, 'serverValidated'], true);
                                                    mutStateData.setIn([attr, 'serverValidation'], response.data[attr] || true);
                                                }
                                            }
                                        }));
                                    })
                                }));

                                scheduleValidateForm(self);
                            }
                        })
                        .catch(error => {
                            if (self.isComponentMounted()) {
                                console.log('Error in "validateFormState": ' + error);

                                self.setState(previousState => ({
                                    formState: previousState.formState.set('isServerValidationRunning', false)
                                }));

                                // TODO: It might be good not to give up immediatelly, but retry a couple of times
                                // scheduleValidateForm(self);
                            }
                        });
                } else {
                    if (formValidateResolve) {
                        const resolve = formValidateResolve;
                        formValidateResolve = null;
                        resolve();
                    }
                }
            }

            if (self.localValidateFormValues) {
                mutState.update('data', stateData => stateData.withMutations(mutStateData => {
                    self.localValidateFormValues(mutStateData);
                }));
            }
        }

        const previousComponentDidMount = proto.componentDidMount;
        proto.componentDidMount = function () {
            this._isComponentMounted = true;
            if (previousComponentDidMount) {
                previousComponentDidMount.apply(this);
            }
        };

        const previousComponentWillUnmount = proto.componentWillUnmount;
        proto.componentWillUnmount = function () {
            this._isComponentMounted = false;
            if (previousComponentWillUnmount) {
                previousComponentDidMount.apply(this);
            }
        };

        proto.isComponentMounted = function () {
            return !!this._isComponentMounted;
        }

        proto.initForm = function (settings) {
            const state = this.state || {};
            state.formState = cleanFormState;
            state.formSettings = {
                leaveConfirmation: true,
                ...(settings || {})
            };
            this.state = state;
        };

        proto.resetFormState = function () {
            this.setState({
                formState: cleanFormState
            });
        };

        proto.getFormValuesFromEntity = function (entity) {
            const settings = this.state.formSettings;
            const data = Object.assign({}, entity);

            data.originalHash = data.hash;
            delete data.hash;

            if (this.getFormValuesMutator) {
                this.getFormValuesMutator(data, this.getFormValues());
            }

            this.populateFormValues(data);
        };

        proto.getFormValuesFromURL = async function (url) {
            const settings = this.state.formSettings;
            setTimeout(() => {
                this.setState(previousState => {
                    if (previousState.formState.get('state') === FormState.Loading) {
                        return {
                            formState: previousState.formState.set('state', FormState.LoadingWithNotice)
                        };
                    }
                });
            }, 500);

            const response = await axios.get(getUrl(url));

            let data = response.data;

            data.originalHash = data.hash;
            delete data.hash;

            if (this.getFormValuesMutator) {
                const newData = this.getFormValuesMutator(data, this.getFormValues());

                if (newData !== undefined) {
                    data = newData;
                }
            }

            this.populateFormValues(data);
        };

        proto.validateAndSendFormValuesToURL = async function (method, url) {
            const settings = this.state.formSettings;
            await this.waitForFormServerValidated();

            if (this.isFormWithoutErrors()) {
                if (settings.getPreSubmitUpdater) {
                    const preSubmitUpdater = await settings.getPreSubmitUpdater();

                    await new Promise((resolve, reject) => {
                        this.setState(previousState => ({
                            formState: previousState.formState.withMutations(mutState => {
                                mutState.update('data', stateData => stateData.withMutations(preSubmitUpdater));
                            })
                        }), resolve);
                    });
                }

                let data = this.getFormValues();

                if (this.submitFormValuesMutator) {
                    const newData = this.submitFormValuesMutator(data, true);
                    if (newData !== undefined) {
                        data = newData;
                    }
                }

                const response = await axios.method(method, getUrl(url), data);

                if (settings.leaveConfirmation) {
                    await new Promise((resolve, reject) => {
                        this.setState(previousState => ({
                            formState: previousState.formState.set('savedData', getSaveData(this, previousState.formState.get('data')))
                        }), resolve);
                    });
                }

                return response.data || true;

            } else {
                this.showFormValidation();
                return false;
            }
        };


        proto.populateFormValues = function (data) {
            const settings = this.state.formSettings;

            this.setState(previousState => ({
                formState: previousState.formState.withMutations(mutState => {
                    mutState.set('state', FormState.Ready);

                    mutState.update('data', stateData => stateData.withMutations(mutStateData => {
                        for (const key in data) {
                            mutStateData.set(key, Immutable.Map({
                                value: data[key]
                            }));
                        }
                    }));

                    if (settings.leaveConfirmation) {
                        mutState.set('savedData', getSaveData(this, mutState.get('data')));
                    }

                    validateFormState(this, mutState);
                })
            }));
        };

        proto.waitForFormServerValidated = async function () {
            if (!this.isFormServerValidated()) {
                await new Promise(resolve => {
                    formValidateResolve = resolve;
                });
            }
        };

        proto.scheduleFormRevalidate = function () {
            scheduleValidateForm(this);
        };

        proto.updateForm = function (mutator) {
            this.setState(previousState => {
                const onChangeBeforeValidationCallback = this.state.formSettings.onChangeBeforeValidation || {};

                const formState = previousState.formState.withMutations(mutState => {
                    mutState.update('data', stateData => stateData.withMutations(mutStateData => {
                        mutator(mutStateData);

                        if (typeof onChangeBeforeValidationCallback === 'object') {
                            for (const key in onChangeBeforeValidationCallback) {
                                const oldValue = previousState.formState.getIn(['data', key, 'value']);
                                const newValue = mutStateData.getIn([key, 'value']);
                                onChangeBeforeValidationCallback[key](mutStateData, key, oldValue, newValue);
                            }
                        } else {
                            onChangeBeforeValidationCallback(mutStateData);
                        }
                    }));

                    validateFormState(this, mutState);
                });

                let newState = {
                    formState
                };


                const onChangeCallback = this.state.formSettings.onChange || {};

                if (typeof onChangeCallback === 'object') {
                    for (const key in onChangeCallback) {
                        const oldValue = previousState.formState.getIn(['data', key, 'value']);
                        const newValue = formState.getIn(['data', key, 'value']);
                        onChangeCallback[key](newState, key, oldValue, newValue);
                    }
                } else {
                    onChangeCallback(newState);
                }

                return newState;
            });
        };

        proto.updateFormValue = function (key, value) {
            this.setState(previousState => {
                const oldValue = previousState.formState.getIn(['data', key, 'value']);

                const onChangeBeforeValidationCallback = this.state.formSettings.onChangeBeforeValidation || {};

                const formState = previousState.formState.withMutations(mutState => {
                    mutState.update('data', stateData => stateData.withMutations(mutStateData => {
                        mutStateData.setIn([key, 'value'], value);

                        if (typeof onChangeBeforeValidationCallback === 'object') {
                            if (onChangeBeforeValidationCallback[key]) {
                                onChangeBeforeValidationCallback[key](mutStateData, key, oldValue, value);
                            }
                        } else {
                            onChangeBeforeValidationCallback(mutStateData, key, oldValue, value);
                        }
                    }));

                    validateFormState(this, mutState);
                });

                let newState = {
                    formState
                };


                const onChangeCallback = this.state.formSettings.onChange || {};

                if (typeof onChangeCallback === 'object') {
                    if (onChangeCallback[key]) {
                        onChangeCallback[key](newState, key, oldValue, value);
                    }
                } else {
                    onChangeCallback(newState, key, oldValue, value);
                }

                return newState;
            });
        };

        proto.getFormValue = function (name) {
            return this.state.formState.getIn(['data', name, 'value']);
        };

        proto.getFormValues = function (name) {
            if (!this.state || !this.state.formState) return undefined;
            return this.state.formState.get('data').map(attr => attr.get('value')).toJS();
        };

        proto.getFormError = function (name) {
            return this.state.formState.getIn(['data', name, 'error']);
        };

        proto.isFormWithLoadingNotice = function () {
            return this.state.formState.get('state') === FormState.LoadingWithNotice;
        };

        proto.isFormLoading = function () {
            return this.state.formState.get('state') === FormState.Loading || this.state.formState.get('state') === FormState.LoadingWithNotice;
        };

        proto.isFormReady = function () {
            return this.state.formState.get('state') === FormState.Ready;
        };

        const _isFormChanged = self => {
            const currentData = getSaveData(self, self.state.formState.get('data'));
            const savedData = self.state.formState.get('savedData');

            function isDifferent(data1, data2, prefix) {
                if (typeof data1 === 'object' && typeof data2 === 'object' && data1 && data2) {
                    const keys = new Set([...Object.keys(data1), ...Object.keys(data2)]);
                    for (const key of keys) {
                        if (isDifferent(data1[key], data2[key], `${prefix}/${key}`)) {
                            return true;
                        }
                    }
                } else if (data1 !== data2) {
                    // console.log(prefix);
                    return true;
                }
                return false;
            }

            const result = isDifferent(currentData, savedData, '');

            return result;
        };

        proto.isFormChanged = function () {
            const settings = this.state.formSettings;

            if (!settings.leaveConfirmation) return false;

            if (settings.getPreSubmitUpdater) {
                // getPreSubmitUpdater is an async function. We cannot do anything async here. So to be on the safe side,
                // we simply assume that the form has been changed.
                return true;
            }

            return _isFormChanged(this);
        };

        proto.isFormChangedAsync = async function () {
            const settings = this.state.formSettings;

            if (!settings.leaveConfirmation) return false;

            if (settings.getPreSubmitUpdater) {
                const preSubmitUpdater = await settings.getPreSubmitUpdater();

                await new Promise((resolve, reject) => {
                    this.setState(previousState => ({
                        formState: previousState.formState.withMutations(mutState => {
                            mutState.update('data', stateData => stateData.withMutations(preSubmitUpdater));
                        })
                    }), resolve);
                });
            }

            return _isFormChanged(this);

        };

        proto.isFormValidationShown = function () {
            return this.state.formState.get('isValidationShown');
        };

        proto.addFormValidationClass = function (className, name) {
            if (this.isFormValidationShown()) {
                const error = this.getFormError(name);
                if (error) {
                    return className + ' is-invalid';
                } else {
                    return className + ' is-valid';
                }
            } else {
                return className;
            }
        };

        proto.getFormValidationMessage = function (name) {
            if (this.isFormValidationShown()) {
                return this.getFormError(name);
            } else {
                return '';
            }
        };

        proto.showFormValidation = function () {
            this.setState(previousState => ({formState: previousState.formState.set('isValidationShown', true)}));
        };

        proto.hideFormValidation = function () {
            this.setState(previousState => ({formState: previousState.formState.set('isValidationShown', false)}));
        };

        proto.isFormWithoutErrors = function () {
            return !this.state.formState.get('data').find(attr => attr.get('error'));
        };

        proto.isFormServerValidated = function () {
            return !this.state.formSettings.serverValidation || this.state.formSettings.serverValidation.changed.every(attr => this.state.formState.getIn(['data', attr, 'serverValidated']));
        };

        proto.getFormStatusMessageText = function () {
            return this.state.formState.get('statusMessageText');
        };

        proto.getFormStatusMessageSeverity = function () {
            return this.state.formState.get('statusMessageSeverity');
        };

        proto.setFormStatusMessage = function (severity, text) {
            this.setState(previousState => ({
                formState: previousState.formState.withMutations(map => {
                    map.set('statusMessageText', text);
                    map.set('statusMessageSeverity', severity);
                })
            }));
        };

        proto.clearFormStatusMessage = function () {
            this.setState(previousState => ({
                formState: previousState.formState.withMutations(map => {
                    map.set('statusMessageText', '');
                })
            }));
        };

        proto.enableForm = function () {
            this.setState(previousState => ({formState: previousState.formState.set('isDisabled', false)}));
        };

        proto.disableForm = function () {
            this.setState(previousState => ({formState: previousState.formState.set('isDisabled', true)}));
        };

        proto.isFormDisabled = function () {
            return this.state.formState.get('isDisabled');
        };

        proto.formHandleErrors = async function (fn) {
            const t = this.props.t;
            try {
                await fn();
            } catch (error) {
                if (error instanceof interoperableErrors.ChangedError) {
                    this.disableForm();
                    this.setFormStatusMessage('danger',
                        <span>
                            <strong>{t('yourUpdatesCannotBeSaved')}</strong>{' '}
                            {t('someoneElseHasIntroducedModificationIn')}
                        </span>
                    );
                    return;
                }

                if (error instanceof interoperableErrors.NamespaceNotFoundError) {
                    this.disableForm();
                    this.setFormStatusMessage('danger',
                        <span>
                            <strong>{t('yourUpdatesCannotBeSaved')}</strong>{' '}
                            {t('itSeemsThatSomeoneElseHasDeletedThe')}
                        </span>
                    );
                    return;
                }

                if (error instanceof interoperableErrors.NotFoundError) {
                    this.disableForm();
                    this.setFormStatusMessage('danger',
                        <span>
                            <strong>{t('yourUpdatesCannotBeSaved')}</strong>{' '}
                            {t('itSeemsThatSomeoneElseHasDeletedThe-1')}
                        </span>
                    );
                    return;
                }

                throw error;
            }
        };

        return {};
    }
});

function filterData(obj, allowedKeys) {
    const result = {};
    for (const key in obj) {
        if (key === 'originalHash') {
            result[key] = obj[key];
        } else {
            for (const allowedKey of allowedKeys) {
                if ((typeof allowedKey === 'function' && allowedKey(key)) || allowedKey === key) {
                    result[key] = obj[key];
                    break;
                }
            }
        }
    }

    return result;
}

export {
    withForm,
    Form,
    Fieldset,
    StaticField,
    InputField,
    CheckBox,
    CheckBoxGroup,
    RadioGroup,
    TextArea,
    ColorPicker,
    DateTimePicker,
    Dropdown,
    AlignedRow,
    ButtonRow,
    Button,
    TreeTableSelect,
    TableSelect,
    TableSelectMode,
    ACEEditor,
    FormSendMethod,
    filterData
}<|MERGE_RESOLUTION|>--- conflicted
+++ resolved
@@ -1275,7 +1275,7 @@
                 groupAppend = (
                     <div className="input-group-append">
                         <Button label={t('select')} className="btn-secondary" onClickAsync={::this.toggleOpen}/>
-                        {props.withClear && selection && <Button icon="times" title={t('Clear')} className="btn-secondary" onClickAsync={::this.clear}/>}
+                        {props.withClear && selection && <Button icon="times" title={t('clear')} className="btn-secondary" onClickAsync={::this.clear}/>}
                         {props.extraButtons}
                     </div>
                 );
@@ -1296,16 +1296,7 @@
                                onClick={::this.toggleOpen}
                                readOnly={!props.disabled}
                                disabled={props.disabled}/>
-<<<<<<< HEAD
                         { groupAppend }
-=======
-                        {!props.disabled &&
-                        <div className="input-group-append">
-                            <Button label={t('select')} className="btn-secondary" onClickAsync={::this.toggleOpen}/>
-                            {props.withClear && selection && <Button icon="times" title={t('clear')} className="btn-secondary" onClickAsync={::this.clear}/>}
-                        </div>
-                        }
->>>>>>> 9cbe57d8
                     </div>
                     <div
                         className={styles.tableSelectTable + (this.state.open ? '' : ' ' + styles.tableSelectTableHidden)}>
